--- conflicted
+++ resolved
@@ -2076,11 +2076,7 @@
                         </div>
                     </div>
 
-<<<<<<< HEAD
-                    <h2 id="v2-features-api">✨ v1.6 Features API</h2>
-=======
                     <h2 id="v16-features-api">✨ v1.6 Features API</h2>
->>>>>>> 349d8711
 
                     <div class="method">
                         <div class="method-name">SmartCache::namespace() <span class="badge badge-info">v1.6</span></div>
